--- conflicted
+++ resolved
@@ -23,12 +23,9 @@
 include_package_data = true
 python_requires = >=2.7
 install_requires =
-<<<<<<< HEAD
 	six >= 1.4
 	setuptools
-=======
 setup_requires = setuptools_scm >= 1.15.0
->>>>>>> 4310c976
 
 [options.extras_require]
 testing =
