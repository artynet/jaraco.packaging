[metadata]
license_file = LICENSE
name = jaraco.packaging
author = Jason R. Coombs
author_email = jaraco@jaraco.com
description = tools to supplement packaging Python releases
long_description = file:README.rst
url = https://github.com/jaraco/jaraco.packaging
classifiers =
	Development Status :: 5 - Production/Stable
	Intended Audience :: Developers
	License :: OSI Approved :: MIT License
	Programming Language :: Python :: 3
<<<<<<< HEAD
	Framework :: Sphinx :: Extension
=======
	Programming Language :: Python :: 3 :: Only

[bdist_wheel]
python-tag = py36
>>>>>>> eb00cd06

[options]
packages = find:
include_package_data = true
python_requires = >=3.6
install_requires =
<<<<<<< HEAD
	six >= 1.4
	setuptools
	importlib_metadata; python_version < "3.8"
setup_requires = setuptools_scm >= 1.15.0
=======
setup_requires = setuptools_scm[toml] >= 3.4.1
>>>>>>> eb00cd06

[options.extras_require]
testing =
	# upstream
	pytest >= 3.5, !=3.7.3
	pytest-checkdocs >= 1.2.3
	pytest-flake8
	pytest-black-multipy
	pytest-cov

	# local

docs =
	# upstream
	sphinx
	jaraco.packaging >= 3.2
	rst.linker >= 1.9

	# local

[options.entry_points]
console_scripts =
	dependency-tree=jaraco.packaging.depends:tree_cmd

distutils.commands =
	dependency_tree=jaraco.packaging.depends:DependencyTree
	show=jaraco.packaging.info:Show<|MERGE_RESOLUTION|>--- conflicted
+++ resolved
@@ -11,28 +11,21 @@
 	Intended Audience :: Developers
 	License :: OSI Approved :: MIT License
 	Programming Language :: Python :: 3
-<<<<<<< HEAD
+	Programming Language :: Python :: 3 :: Only
 	Framework :: Sphinx :: Extension
-=======
-	Programming Language :: Python :: 3 :: Only
 
 [bdist_wheel]
 python-tag = py36
->>>>>>> eb00cd06
 
 [options]
 packages = find:
 include_package_data = true
 python_requires = >=3.6
 install_requires =
-<<<<<<< HEAD
 	six >= 1.4
 	setuptools
 	importlib_metadata; python_version < "3.8"
-setup_requires = setuptools_scm >= 1.15.0
-=======
 setup_requires = setuptools_scm[toml] >= 3.4.1
->>>>>>> eb00cd06
 
 [options.extras_require]
 testing =
