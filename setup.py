--- conflicted
+++ resolved
@@ -2,9 +2,5 @@
 
 import setuptools
 
-<<<<<<< HEAD
-if __name__ == '__main__':
-=======
 if __name__ == "__main__":
->>>>>>> 4186b77c
     setuptools.setup(use_scm_version=True)